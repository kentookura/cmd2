--- conflicted
+++ resolved
@@ -7,7 +7,7 @@
         * See the [tab_autocompletion.py](https://github.com/python-cmd2/cmd2/blob/master/examples/tab_autocompletion.py) example for a demonstration of how to use this feature
     * ``cmd2`` no longer depends on the ``six`` module
     * ``cmd2`` is now a multi-file Python package instead of a single-file module
-<<<<<<< HEAD
+    * New pyscript approach that provides a pythonic interface to commands in the cmd2 application.
     * Switch command parsing from pyparsing to custom code which utilizes shlex.
         * The object passed to do_* methods has changed. It no longer is the pyparsing object, it's a new Statement object, which is a subclass of ``str``. The statement object has many attributes which give you access to various components of the parsed input. If you were using anything but the string in your do_* methods, this change will require you to update your code.
         * ``commentGrammers`` is no longer supported or available. Comments are C-style or python style.
@@ -19,9 +19,6 @@
 * Changes
     * ``strip_ansi()`` and ``strip_quotes()`` functions have moved to new utils module
     * Several constants moved to new constants module
-=======
-    * New pyscript approach that provides a pythonic interface to commands in the cmd2 application.
->>>>>>> a95c8a06
 * Deletions (potentially breaking changes)
     * Deleted all ``optparse`` code which had previously been deprecated in release 0.8.0
         * The ``options`` decorator no longer exists

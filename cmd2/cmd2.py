--- conflicted
+++ resolved
@@ -44,12 +44,9 @@
 
 from . import constants
 from . import utils
-<<<<<<< HEAD
 from . import plugin
-=======
 from .argparse_completer import AutoCompleter, ACArgumentParser
 from .clipboard import can_clip, get_paste_buffer, write_to_paste_buffer
->>>>>>> 52795b70
 from .parsing import StatementParser, Statement
 
 # Set up readline

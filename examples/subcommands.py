#!/usr/bin/env python3
# coding=utf-8
# PYTHON_ARGCOMPLETE_OK
"""A simple example demonstrating how to use Argparse to support subcommands.


This example shows an easy way for a single command to have many subcommands, each of which takes different arguments
and provides separate contextual help.
"""
import argparse

sport_item_strs = ['Bat', 'Basket', 'Basketball', 'Football', 'Space Ball']

<<<<<<< HEAD
=======
# create the top-level parser for the base command
base_parser = argparse.ArgumentParser(prog='base')
base_subparsers = base_parser.add_subparsers(title='subcommands', help='subcommand help')

# create the parser for the "foo" subcommand
parser_foo = base_subparsers.add_parser('foo', help='foo help')
parser_foo.add_argument('-x', type=int, default=1, help='integer')
parser_foo.add_argument('y', type=float, help='float')

# create the parser for the "bar" subcommand
parser_bar = base_subparsers.add_parser('bar', help='bar help')

bar_subparsers = parser_bar.add_subparsers(title='layer3', help='help for 3rd layer of commands')
parser_bar.add_argument('z', help='string')

bar_subparsers.add_parser('apple', help='apple help')
bar_subparsers.add_parser('artichoke', help='artichoke help')
bar_subparsers.add_parser('cranberries', help='cranberries help')

# create the parser for the "sport" subcommand
parser_sport = base_subparsers.add_parser('sport', help='sport help')
sport_arg = parser_sport.add_argument('sport', help='Enter name of a sport')
setattr(sport_arg, 'arg_choices', sport_item_strs)

# Handle bash completion if it's installed
try:
    # only move forward if we can import CompletionFinder and AutoCompleter
    from cmd2.argcomplete_bridge import CompletionFinder
    from cmd2.argparse_completer import AutoCompleter
    if __name__ == '__main__':
        with open('out.txt', 'a') as f:
            f.write('Here 1')
            f.flush()
        completer = CompletionFinder()
        completer(base_parser, AutoCompleter(base_parser))
except ImportError:
    pass


# Intentionally below the bash completion code to reduce tab completion lag
from cmd2 import cmd2
from cmd2.cmd2 import with_argparser

>>>>>>> 148f05d0

class SubcommandsExample(cmd2.Cmd):
    """
    Example cmd2 application where we a base command which has a couple subcommands
    and the "sport" subcommand has tab completion enabled.
    """

    def __init__(self):
        super().__init__()

    # subcommand functions for the base command
    def base_foo(self, args):
        """foo subcommand of base command"""
        self.poutput(args.x * args.y)

    def base_bar(self, args):
        """bar subcommand of base command"""
        self.poutput('((%s))' % args.z)

    def base_sport(self, args):
        """sport subcommand of base command"""
        self.poutput('Sport is {}'.format(args.sport))

    # Set handler functions for the subcommands
    parser_foo.set_defaults(func=base_foo)
    parser_bar.set_defaults(func=base_bar)
    parser_sport.set_defaults(func=base_sport)

    @with_argparser(base_parser)
    def do_base(self, args):
        """Base command help"""
        func = getattr(args, 'func', None)
        if func is not None:
            # Call whatever subcommand function was selected
            func(self, args)
        else:
            # No subcommand was provided, so call help
            self.do_help('base')


if __name__ == '__main__':
    app = SubcommandsExample()
    app.cmdloop()<|MERGE_RESOLUTION|>--- conflicted
+++ resolved
@@ -11,8 +11,6 @@
 
 sport_item_strs = ['Bat', 'Basket', 'Basketball', 'Football', 'Space Ball']
 
-<<<<<<< HEAD
-=======
 # create the top-level parser for the base command
 base_parser = argparse.ArgumentParser(prog='base')
 base_subparsers = base_parser.add_subparsers(title='subcommands', help='subcommand help')
@@ -56,7 +54,6 @@
 from cmd2 import cmd2
 from cmd2.cmd2 import with_argparser
 
->>>>>>> 148f05d0
 
 class SubcommandsExample(cmd2.Cmd):
     """

--- conflicted
+++ resolved
@@ -33,7 +33,6 @@
 import cmd
 import collections
 from colorama import Fore
-import copy
 import glob
 import os
 import platform
@@ -498,10 +497,11 @@
         # An optional header that prints above the tab-completion suggestions
         self.completion_header = ''
 
-        # If the tab-completion suggestions should be displayed in a way that is different than the actual match values,
-        # then place those results in this list. The full matches still must be returned from your completer function.
-        # For an example, look at path_complete() which uses this to show only the basename of paths as the
-        # suggestions. delimiter_complete() also populates this list.
+        # Use this list if you are completing strings that contain a common delimiter and you only want to
+        # display the final portion of the matches as the tab-completion suggestions. The full matches
+        # still must be returned from your completer function. For an example, look at path_complete()
+        # which uses this to show only the basename of paths as the suggestions. delimiter_complete() also
+        # populates this list.
         self.display_matches = []
 
         # Used by functions like path_complete() and delimiter_complete() to properly
@@ -692,6 +692,7 @@
                  On Failure
                     Both items are None
         """
+        import copy
         unclosed_quote = ''
         quotes_to_try = copy.copy(constants.QUOTES)
 
@@ -1330,7 +1331,7 @@
             # from text and update the indexes. This only applies if we are at the the beginning of the line.
             shortcut_to_restore = ''
             if begidx == 0:
-                for (shortcut, expansion) in self.shortcuts:
+                for (shortcut, _) in self.shortcuts:
                     if text.startswith(shortcut):
                         # Save the shortcut to restore later
                         shortcut_to_restore = shortcut
@@ -1439,6 +1440,7 @@
                         # Since self.display_matches is empty, set it to self.completion_matches
                         # before we alter them. That way the suggestions will reflect how we parsed
                         # the token being completed and not how readline did.
+                        import copy
                         self.display_matches = copy.copy(self.completion_matches)
 
                     # Check if we need to add an opening quote
@@ -1854,15 +1856,11 @@
                 # REDIRECTION_APPEND or REDIRECTION_OUTPUT
                 if statement.output == constants.REDIRECTION_APPEND:
                     mode = 'a'
-<<<<<<< HEAD
-                sys.stdout = self.stdout = open(statement.output_to, mode)
-=======
                 try:
-                    sys.stdout = self.stdout = open(os.path.expanduser(statement.output_to), mode)
+                    sys.stdout = self.stdout = open(statement.output_to, mode)
                 except OSError as ex:
                     self.perror('Not Redirecting because - {}'.format(ex), traceback_war=False)
                     self.redirecting = False
->>>>>>> eb8181e7
             else:
                 # going to a paste buffer
                 sys.stdout = self.stdout = tempfile.TemporaryFile(mode="w+")
@@ -2388,7 +2386,7 @@
                     fulloptions.append((opt[0], opt[1]))
                 except IndexError:
                     fulloptions.append((opt[0], opt[0]))
-        for (idx, (value, text)) in enumerate(fulloptions):
+        for (idx, (_, text)) in enumerate(fulloptions):
             self.poutput('  %2d. %s\n' % (idx + 1, text))
         while True:
             response = input(prompt)

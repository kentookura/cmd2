--- conflicted
+++ resolved
@@ -1,13 +1,13 @@
-<<<<<<< HEAD
-## 0.8.5 (TBD, 2018)
+## 0.9.0 (TBD, 2018)
 * Deletions (potentially breaking changes)
     * Deleted all ``optparse`` code which had previously been deprecated in release 0.8.0
         * The ``options`` decorator no longer exists
         * All ``cmd2`` code should be ported to use the new ``argparse``-based decorators
         * See the [Argument Processing](http://cmd2.readthedocs.io/en/latest/argument_processing.html) section of the documentation for more information on these decorators
         * Alternatively, see the [argparse_example.py](https://github.com/python-cmd2/cmd2/blob/master/examples/argparse_example.py)
-        
-=======
+* Python 2 no longer supported
+    * ``cmd2`` now supports Python 3.4+
+
 ## 0.8.5 (April 15, 2018)
 * Bug Fixes
     * Fixed a bug with all argument decorators where the wrapped function wasn't returning a value and thus couldn't cause the cmd2 app to quit
@@ -28,7 +28,6 @@
     * Additional 0.8.x releases may be created to supply bug fixes for Python 2.7 up until August 31, 2018
     * After August 31, 2018 not even bug fixes will be provided for Python 2.7
 
->>>>>>> d4c6cd47
 ## 0.8.4 (April 10, 2018)
 * Bug Fixes
     * Fixed conditional dependency issue in setup.py that was in 0.8.3.

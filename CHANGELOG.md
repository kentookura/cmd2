## 0.9.16 (TBD, 2019)
* Enhancements
<<<<<<< HEAD
    * Create directory for the persistent history file if it does not already exist
    
=======
    * Raise `TypeError` if trying to set choices/completions on argparse action that accepts no arguments

>>>>>>> a5e52820
## 0.9.15 (July 24, 2019)
* Bug Fixes
    * Fixed exception caused by tab completing after an invalid subcommand was entered
    * Fixed bug where `history -v` was sometimes showing raw and expanded commands when they weren't different
    * Fixed bug where multiline commands were having leading and ending spaces stripped. This would mess up quoted
    strings that crossed multiple lines.
    * Fixed a bug when appending to the clipboard where contents were in reverse order
    * Fixed issue where run_pyscript failed if the script's filename had 2 or more consecutive spaces
    * Fixed issue where completer function of disabled command would still run
* Enhancements
    * Greatly simplified using argparse-based tab completion. The new interface is a complete overhaul that breaks
    the previous way of specifying completion and choices functions. See header of [argparse_custom.py](https://github.com/python-cmd2/cmd2/blob/master/cmd2/argparse_custom.py)
    for more information. 
    * Enabled tab completion on multiline commands
* **Renamed Commands Notice**
    * The following commands were renamed in the last release and have been removed in this release
        * `load` - replaced by `run_script`
        * `_relative_load` - replaced by `_relative_run_script`
        * `pyscript` - replaced by `run_pyscript`
    * We apologize for any inconvenience, but the new names are more self-descriptive
        * Lots of end users were confused particularly about what exactly `load` should be loading
* Breaking Changes
    * Restored `cmd2.Cmd.statement_parser` to be a public attribute (no underscore) 
        * Since it can be useful for creating [post-parsing hooks](https://cmd2.readthedocs.io/en/latest/features/hooks.html#postparsing-hooks)
    * Completely overhauled the interface for adding tab completion to argparse arguments. See enhancements for more details.
    * `ACArgumentParser` is now called `Cmd2ArgumentParser`
    * Moved `basic_complete` to utils.py
    * Made optional arguments on the following completer methods keyword-only:
    `delimiter_complete`, `flag_based_complete`, `index_based_complete`, `path_complete`, `shell_cmd_complete`
    * Renamed history option from `--output-file` to `--output_file`
    * Renamed `matches_sort_key` to `default_sort_key`. This value determines the default sort ordering of string
    results like alias, command, category, macro, settable, and shortcut names. Unsorted tab-completion results
    also are sorted with this key. Its default value (ALPHABETICAL_SORT_KEY) performs a case-insensitive alphabetical
    sort, but it can be changed to a natural sort by setting the value to NATURAL_SORT_KEY.
    * `StatementParser` now expects shortcuts to be passed in as dictionary. This eliminates the step of converting the
    shortcuts dictionary into a tuple before creating `StatementParser`.
    * Renamed `Cmd.pyscript_name` to `Cmd.py_bridge_name`
    * Renamed `Cmd.pystate` to `Cmd.py_locals`
    * Renamed `PyscriptBridge` to `PyBridge`

## 0.9.14 (June 29, 2019)
* Enhancements
    * Added support for and testing with Python 3.8, starting with 3.8 beta
    * Improved information displayed during transcript testing
    * Added `ansi` module with functions and constants to support ANSI escape sequences which are used for things
    like applying style to text
    * Added support for applying styles (color, bold, underline) to text via `style()` function in `ansi` module
    * Added default styles to ansi.py for printing `success`, `warning`. and `error` text. These are the styles used
    by cmd2 and can be overridden to match the color scheme of your application.
    * Added `ansi_aware_write()` function to `ansi` module. This function takes into account the value of `allow_ansi`
    to determine if ANSI escape sequences should be stripped when not writing to a tty. See documentation for more
    information on the `allow_ansi` setting.
* Breaking Changes
    * Python 3.4 reached its [end of life](https://www.python.org/dev/peps/pep-0429/) on March 18, 2019 and is no longer supported by `cmd2`
        * If you need to use Python 3.4, you should pin your requirements to use `cmd2` 0.9.13
    * Made lots of changes to minimize the public API of the `cmd2.Cmd` class
        * Attributes and methods we do not intend to be public now all begin with an underscore
        * We make no API stability guarantees about these internal functions
    * Split `perror` into 2 functions:
        * `perror` - print a message to sys.stderr
        * `pexcept` - print Exception message to sys.stderr. If debug is true, print exception traceback if one exists
    * Signature of `poutput` and `perror` significantly changed
        * Removed color parameters `color`, `err_color`, and `war_color` from `poutput` and `perror` 
            * See the docstrings of these methods or the [cmd2 docs](https://cmd2.readthedocs.io/en/latest/features/generating_output.html) for more info on applying styles to output messages
        * `end` argument is now keyword-only and cannot be specified positionally
        * `traceback_war` no longer exists as an argument since it isn't needed now that `perror` and `pexcept` exist
    * Moved `cmd2.Cmd.colors` to ansi.py and renamed it to `allow_ansi`. This is now an application-wide setting.
    * Renamed the following constants and moved them to ansi.py
        * `COLORS_ALWAYS` --> `ANSI_ALWAYS`
        * `COLORS_NEVER` --> `ANSI_NEVER`
        * `COLORS_TERMINAL` --> `ANSI_TERMINAL`
* **Renamed Commands Notice**
    * The following commands have been renamed. The old names will be supported until the next release. 
        * `load` --> `run_script`
        * `_relative_load` --> `_relative_run_script`
        * `pyscript` --> `run_pyscript`

## 0.9.13 (June 14, 2019)
* Bug Fixes
    * Fixed issue where the wrong terminator was being appended by `Statement.expanded_command_line()`
    * Fixed issue where aliases and macros could not contain terminator characters in their values
    * History now shows what was typed for macros and not the resolved value by default. This is consistent with
    the behavior of aliases. Use the `expanded` or `verbose` arguments to `history` to see the resolved value for
    the macro.
    * Fixed parsing issue in case where output redirection appears before a pipe. In that case, the pipe was given
    precedence even though it appeared later in the command.
    * Fixed issue where quotes around redirection file paths were being lost in `Statement.expanded_command_line()`
    * Fixed a bug in how line numbers were calculated for transcript testing
    * Fixed issue where `_cmdloop()` suppressed exceptions by returning from within its `finally` code
    * Fixed UnsupportedOperation on fileno error when a shell command was one of the commands run while generating
    a transcript
    * Fixed bug where history was displaying expanded multiline commands when -x was not specified 
* Enhancements
    * **Added capability to chain pipe commands and redirect their output (e.g. !ls -l | grep user | wc -l > out.txt)**
    * `pyscript` limits a command's stdout capture to the same period that redirection does.
    Therefore output from a command's postparsing and finalization hooks isn't saved in the StdSim object.
    * `StdSim.buffer.write()` now flushes when the wrapped stream uses line buffering and the bytes being written
    contain a newline or carriage return. This helps when `pyscript` is echoing the output of a shell command
    since the output will print at the same frequency as when the command is run in a terminal.
    * **ACArgumentParser** no longer prints complete help text when a parsing error occurs since long help messages
    scroll the actual error message off the screen.
    * Exceptions occurring in tab completion functions are now printed to stderr before returning control back to
    readline. This makes debugging a lot easier since readline suppresses these exceptions.
    * Added support for custom Namespaces in the argparse decorators. See description of `ns_provider` argument
    for more information.
    * Transcript testing now sets the `exit_code` returned from `cmdloop` based on Success/Failure
    * The history of entered commands previously was saved using the readline persistence mechanism,
    and only persisted if you had readline installed. Now history is persisted independent of readline; user
    input from previous invocations of `cmd2` based apps now shows in the `history` command.
    * Text scripts now run immediately instead of adding their commands to `cmdqueue`. This allows easy capture of
    the entire script's output.
    * Added member to `CommandResult` called `stop` which is the return value of `onecmd_plus_hooks` after it runs
    the given command line. 
* Breaking changes
    * Replaced `unquote_redirection_tokens()` with `unquote_specific_tokens()`. This was to support the fix
    that allows terminators in alias and macro values.
    * Changed `Statement.pipe_to` to a string instead of a list
    * `preserve_quotes` is now a keyword-only argument in the argparse decorators
    * Refactored so that `cmd2.Cmd.cmdloop()` returns the `exit_code` instead of a call to `sys.exit()`
    It is now application developer's responsibility to treat the return value from `cmdloop()` accordingly
    * Only valid commands are persistent in history between invocations of `cmd2` based apps. Previously
    all user input was persistent in history. If readline is installed, the history available with the up and
    down arrow keys (readline history) may not match that shown in the `history` command, because `history`
    only tracks valid input, while readline history captures all input.
    * History is now persisted in a binary format, not plain text format. Previous history files are destroyed
    on first launch of a `cmd2` based app of version 0.9.13 or higher.
    * HistoryItem class is no longer a subclass of `str`. If you are directly accessing the `.history` attribute
    of a `cmd2` based app, you will need to update your code to use `.history.get(1).statement.raw` instead.
    * Removed internally used `eos` command that was used to keep track of when a text script's commands ended
    * Removed `cmd2` member called `_STOP_AND_EXIT` since it was just a boolean value that should always be True
    * Removed `cmd2` member called `_should_quit` since `PyBridge` now handles this logic
    * Removed support for `cmd.cmdqueue`
    * `allow_cli_args` is now an argument to __init__ instead of a `cmd2` class member
* **Python 3.4 EOL notice**
    * Python 3.4 reached its [end of life](https://www.python.org/dev/peps/pep-0429/) on March 18, 2019
    * This is the last release of `cmd2` which will support Python 3.4

## 0.9.12 (April 22, 2019)
* Bug Fixes
    * Fixed a bug in how redirection and piping worked inside ``py`` or ``pyscript`` commands
    * Fixed bug in `async_alert` where it didn't account for prompts that contained newline characters
    * Fixed path completion case when CWD is just a slash. Relative path matches were incorrectly prepended with a slash.
* Enhancements
    * Added ability to include command name placeholders in the message printed when trying to run a disabled command.
        * See docstring for ``disable_command()`` or ``disable_category()`` for more details.
    * Added instance attributes to customize error messages without having to override methods. Theses messages can
    also be colored.
        * `help_error` - the error that prints when no help information can be found
        * `default_error` - the error that prints when a non-existent command is run
    * The `with_argparser` decorators now add the Statement object created when parsing the command line to the
    `argparse.Namespace` object they pass to the `do_*` methods. It is stored in an attribute called `__statement__`.
    This can be useful if a command function needs to know the command line for things like logging.
    * Added a `-t` option to the `load` command for automatically generating a transcript based on a script file
    * When in a **pyscript**, the stdout and stderr streams of shell commands and processes being piped to are now
    captured and included in the ``CommandResult`` structure.
* Potentially breaking changes
    * The following commands now write to stderr instead of stdout when printing an error. This will make catching
    errors easier in pyscript.
        * ``do_help()`` - when no help information can be found
        * ``default()`` - in all cases since this is called when an invalid command name is run
        * ``_report_disabled_command_usage()`` - in all cases since this is called when a disabled command is run
    * Removed *** from beginning of error messages printed by `do_help()` and `default()`
    * Significantly refactored ``cmd.Cmd`` class so that all class attributes got converted to instance attributes, also:
        * Added ``allow_redirection``, ``terminators``, ``multiline_commands``, and ``shortcuts`` as optional arguments
        to ``cmd.Cmd.__init__()`
        * A few instance attributes were moved inside ``StatementParser`` and properties were created for accessing them
    * ``self.pipe_proc`` is now called ``self.cur_pipe_proc_reader`` and is a ``ProcReader`` class.
    * Shell commands and commands being piped to while in a *pyscript* will function as if their output is going
    to a pipe and not a tty. This was necessary to be able to capture their output.

## 0.9.11 (March 13, 2019)
* Bug Fixes
    * Fixed bug in how **history** command deals with multiline commands when output to a script
    * Fixed a bug when the ``with_argument_list`` decorator is called with the optional ``preserve_quotes`` argument
    * Fix bug in ``perror()`` where it would try to print an exception Traceback even if none existed
* Enhancements
    * Improvements to the **history** command
        * Simplified the display format and made it more similar to **bash**
        * Added **-x**, **--expanded** flag
            * output expanded commands instead of entered command (expands aliases, macros, and shortcuts)
        * Added **-v**, **--verbose** flag
            * display history and include expanded commands if they differ from the typed command
        * Added support for negative indices
    * Added ``matches_sort_key`` to override the default way tab completion matches are sorted
    * Added ``StdSim.pause_storage`` member which when True will cause ``StdSim`` to not save the output sent to it.
      See documentation for ``CommandResult`` in ``pyscript_bridge.py`` for reasons pausing the storage can be useful.
    * Added ability to disable/enable individual commands and entire categories of commands. When a command
      is disabled, it will not show up in the help menu or tab complete. If a user tries to run the command
      or call help on it, a command-specific message supplied by the developer will be printed. The following
      commands were added to support this feature.
        * ``enable_command()``
        * ``enable_category()``
        * ``disable_command()``
        * ``disable_category()``
* Potentially breaking changes
    * Made ``cmd2_app`` a positional and required argument of ``AutoCompleter`` since certain functionality now
    requires that it can't be ``None``.
    * ``AutoCompleter`` no longer assumes ``CompletionItem`` results are sorted. Therefore you should follow the
    ``cmd2`` convention of setting ``self.matches_sorted`` to True before returning the results if you have already
    sorted the ``CompletionItem`` list. Otherwise it will be sorted using ``self.matches_sort_key``.
    * Removed support for bash completion since this feature had slow performance. Also it relied on
    ``AutoCompleter`` which has since developed a dependency on ``cmd2`` methods.
    * Removed ability to call commands in ``pyscript`` as if they were functions (e.g. ``app.help()``) in favor
    of only supporting one ``pyscript`` interface. This simplifies future maintenance.
    * No longer supporting C-style comments. Hash (#) is the only valid comment marker.
    * No longer supporting comments embedded in a command. Only command line input where the first
    non-whitespace character is a # will be treated as a comment. This means any # character appearing
    later in the command will be treated as a literal. The same applies to a # in the middle of a multiline
    command, even if it is the first character on a line.
        * \# this is a comment
        * this # is not a comment

## 0.9.10 (February 22, 2019)
* Bug Fixes
    * Fixed unit test that hangs on Windows

## 0.9.9 (February 21, 2019)
* Bug Fixes
    * Fixed bug where the ``set`` command was not tab completing from the current ``settable`` dictionary.
* Enhancements
    * Changed edit command to use do_shell() instead of calling os.system()

## 0.9.8 (February 06, 2019)
* Bug Fixes
    * Fixed issue with echoing strings in StdSim. Because they were being sent to a binary buffer, line buffering
    was being ignored.
* Enhancements
    * Made quit() and exit() functions available to scripts run with pyscript. This allows those scripts to exit
    back to the console's prompt instead of exiting the whole application.

## 0.9.7 (January 08, 2019)
* Bug Fixes
    * Fixed bug when user chooses a zero or negative index when calling ``Cmd.select()``
    * Restored behavior where ``cmd_echo`` always starts as False in a py script. This was broken in 0.9.5.
* Enhancements
    * **cmdloop** now only attempts to register a custom signal handler for SIGINT if running in the main thread
    * commands run as a result of ``default_to_shell`` being **True** now run via ``do_shell()`` and are saved
    to history.
    * Added more tab completion to pyscript command.
* Deletions (potentially breaking changes)
    * Deleted ``Cmd.colorize()`` and ``Cmd._colorcodes`` which were deprecated in 0.9.5
    * Replaced ``dir_exe_only`` and  ``dir_only`` flags in ``path_complete`` with optional ``path_filter`` function
    that is used to filter paths out of completion results.
    * ``perror()`` no longer prepends "ERROR: " to the error message being printed

## 0.9.6 (October 13, 2018)
* Bug Fixes
    * Fixed bug introduced in 0.9.5 caused by backing up and restoring `self.prompt` in `pseudo_raw_input`.
      As part of this fix, continuation prompts will not be redrawn with `async_update_prompt` or `async_alert`.
* Enhancements
    * All platforms now depend on [wcwidth](https://pypi.python.org/pypi/wcwidth) to assist with asynchronous alerts.
    * Macros now accept extra arguments when called. These will be tacked onto the resolved command.
    * All cmd2 commands run via `py` now go through `onecmd_plus_hooks`.

## 0.9.5 (October 11, 2018)
* Bug Fixes
    * Fixed bug where ``get_all_commands`` could return non-callable attributes
    * Fixed bug where **alias** command was dropping quotes around arguments
    * Fixed bug where running help on argparse commands didn't work if they didn't support -h
    * Fixed transcript testing bug where last command in transcript has no expected output
    * Fixed bugs with how AutoCompleter and ArgparseFunctor handle argparse
    arguments with nargs=argparse.REMAINDER. Tab completion now correctly
    matches how argparse will parse the values. Command strings generated by
    ArgparseFunctor should now be compliant with how argparse expects
    REMAINDER arguments to be ordered.
    * Fixed bugs with how AutoCompleter handles flag prefixes. It is no
    longer hard-coded to use '-' and will check against the prefix_chars in
    the argparse object. Also, single-character tokens that happen to be a
    prefix char are not treated as flags by argparse and AutoCompleter now
    matches that behavior.
    * Fixed bug where AutoCompleter was not distinguishing between a negative number and a flag
    * Fixed bug where AutoCompleter did not handle -- the same way argparse does (all args after -- are non-options)
* Enhancements
    * Added ``exit_code`` attribute of ``cmd2.Cmd`` class
        * Enables applications to return a non-zero exit code when exiting from ``cmdloop``
    * ``ACHelpFormatter`` now inherits from ``argparse.RawTextHelpFormatter`` to make it easier
    for formatting help/description text
    * Aliases are now sorted alphabetically
    * The **set** command now tab-completes settable parameter names
    * Added ``async_alert``, ``async_update_prompt``, and ``set_window_title`` functions
        * These allow you to provide feedback to the user in an asychronous fashion, meaning alerts can
        display when the user is still entering text at the prompt. See [async_printing.py](https://github.com/python-cmd2/cmd2/blob/master/examples/async_printing.py)
        for an example.
    * Cross-platform colored output support
        * ``colorama`` gets initialized properly in ``Cmd.__init()``
        * The ``Cmd.colors`` setting is no longer platform dependent and now has three values:
            * Terminal (default) - output methods do not strip any ANSI escape sequences when output is a terminal, but
            if the output is a pipe or a file the escape sequences are stripped
            * Always - output methods **never** strip ANSI escape sequences, regardless of the output destination
            * Never - output methods strip all ANSI escape sequences
    * Added ``macro`` command to create macros, which are similar to aliases, but can take arguments when called
    * All cmd2 command functions have been converted to use argparse.
    * Renamed argparse_example.py to decorator_example.py to help clarify its intent
* Deprecations
    * Deprecated the built-in ``cmd2`` support for colors including ``Cmd.colorize()`` and ``Cmd._colorcodes``
* Deletions (potentially breaking changes)
    * The ``preparse``, ``postparsing_precmd``, and ``postparsing_postcmd`` methods *deprecated* in the previous release
    have been deleted
        * The new application lifecycle hook system allows for registration of callbacks to be called at various points
        in the lifecycle and is more powerful and flexible than the previous system
    * ``alias`` is now a command with subcommands to create, list, and delete aliases. Therefore its syntax
      has changed. All current alias commands in startup scripts or transcripts will break with this release.
    * `unalias` was deleted since ``alias delete`` replaced it

## 0.9.4 (August 21, 2018)
* Bug Fixes
    * Fixed bug where ``preparse`` was not getting called
    * Fixed bug in parsing of multiline commands where matching quote is on another line
* Enhancements
    * Improved implementation of lifecycle hooks to support a plugin
      framework, see ``docs/hooks.rst`` for details.
    * New dependency on ``attrs`` third party module
    * Added ``matches_sorted`` member to support custom sorting of tab-completion matches
    * Added [tab_autocomp_dynamic.py](https://github.com/python-cmd2/cmd2/blob/master/examples/tab_autocomp_dynamic.py) example
        * Demonstrates updating the argparse object during init instead of during class construction
* Deprecations
    * Deprecated the following hook methods, see ``hooks.rst`` for full details:
       * ``cmd2.Cmd.preparse()`` - equivalent functionality available
         via ``cmd2.Cmd.register_postparsing_hook()``
       * ``cmd2.Cmd.postparsing_precmd()`` - equivalent functionality available
         via ``cmd2.Cmd.register_postparsing_hook()``
       * ``cmd2.Cmd.postparsing_postcmd()`` - equivalent functionality available
         via ``cmd2.Cmd.register_postcmd_hook()``

## 0.8.9 (August 20, 2018)
* Bug Fixes
    * Fixed extra slash that could print when tab completing users on Windows

## 0.9.3 (July 12, 2018)
* Bug Fixes
    * Fixed bug when StatementParser ``__init__()`` was called with ``terminators`` equal to ``None``
    * Fixed bug when ``Cmd.onecmd()`` was called with a raw ``str``
* Enhancements
    * Added ``--clear`` flag to ``history`` command that clears both the command and readline history.
* Deletions
    * The ``CmdResult`` helper class which was *deprecated* in the previous release has now been deleted
        * It has been replaced by the improved ``CommandResult`` class

## 0.9.2 (June 28, 2018)
* Bug Fixes
    * Fixed issue where piping and redirecting did not work correctly with paths that had spaces
* Enhancements
    * Added ability to print a header above tab-completion suggestions using `completion_header` member
    * Added ``pager`` and ``pager_chop`` attributes to the ``cmd2.Cmd`` class
        * ``pager`` defaults to **less -RXF** on POSIX and **more** on Windows
        * ``pager_chop`` defaults to **less -SRXF** on POSIX and **more** on Windows
    * Added ``chop`` argument to ``cmd2.Cmd.ppaged()`` method for displaying output using a pager
        * If ``chop`` is ``False``, then ``self.pager`` is used as the pager
        * Otherwise ``self.pager_chop`` is used as the pager
    * Greatly improved the [table_display.py](https://github.com/python-cmd2/cmd2/blob/master/examples/table_display.py) example
        * Now uses the new [tableformatter](https://github.com/python-tableformatter/tableformatter) module which looks better than ``tabulate``
* Deprecations
    * The ``CmdResult`` helper class is *deprecated* and replaced by the improved ``CommandResult`` class
        * ``CommandResult`` has the following attributes: **stdout**, **stderr**, and **data**
            * ``CmdResult`` had attributes of: **out**, **err**, **war**
        * ``CmdResult`` will be deleted in the next release

## 0.8.8 (June 28, 2018)
* Bug Fixes
    * Prevent crashes that could occur attempting to open a file in non-existent directory or with very long filename
* Enhancements
    * `display_matches` is no longer restricted to delimited strings

## 0.9.1 (May 28, 2018)
* Bug Fixes
    * fix packaging error for 0.8.x versions (yes we had to deploy a new version
      of the 0.9.x series to fix a packaging error with the 0.8.x version)

## 0.9.0 (May 28, 2018)
* Bug Fixes
    * If self.default_to_shell is true, then redirection and piping are now properly passed to the shell. Previously it was truncated.
    * Submenus now call all hooks, it used to just call precmd and postcmd.
* Enhancements
    * Automatic completion of ``argparse`` arguments via ``cmd2.argparse_completer.AutoCompleter``
        * See the [tab_autocompletion.py](https://github.com/python-cmd2/cmd2/blob/master/examples/tab_autocompletion.py) example for a demonstration of how to use this feature
    * ``cmd2`` no longer depends on the ``six`` module
    * ``cmd2`` is now a multi-file Python package instead of a single-file module
    * New pyscript approach that provides a pythonic interface to commands in the cmd2 application.
    * Switch command parsing from pyparsing to custom code which utilizes shlex.
        * The object passed to do_* methods has changed. It no longer is the pyparsing object, it's a new Statement object, which is a subclass of ``str``. The statement object has many attributes which give you access to various components of the parsed input. If you were using anything but the string in your do_* methods, this change will require you to update your code.
        * ``commentGrammers`` is no longer supported or available. Comments are C-style or python style.
        * Input redirection no longer supported. Use the load command instead.
        * ``multilineCommand`` attribute is ``now multiline_command``
        * ``identchars`` is now ignored. The standardlibrary cmd uses those characters to split the first "word" of the input, but cmd2 hasn't used those for a while, and the new parsing logic parses on whitespace, which has the added benefit of full unicode support, unlike cmd or prior versions of cmd2.
        * ``set_posix_shlex`` function and ``POSIX_SHLEX`` variable have been removed. Parsing behavior is now always the more forgiving ``posix=false``.
        * ``set_strip_quotes`` function and ``STRIP_QUOTES_FOR_NON_POSIX`` have been removed. Quotes are stripped from arguments when presented as a list (a la ``sys.argv``), and present when arguments are presented as a string (like the string passed to do_*).
* Changes
    * ``strip_ansi()`` and ``strip_quotes()`` functions have moved to new utils module
    * Several constants moved to new constants module
    * Submenu support has been moved to a new [cmd2-submenu](https://github.com/python-cmd2/cmd2-submenu) plugin. If you use submenus, you will need to update your dependencies and modify your imports.
* Deletions (potentially breaking changes)
    * Deleted all ``optparse`` code which had previously been deprecated in release 0.8.0
        * The ``options`` decorator no longer exists
        * All ``cmd2`` code should be ported to use the new ``argparse``-based decorators
        * See the [Argument Processing](http://cmd2.readthedocs.io/en/latest/argument_processing.html) section of the documentation for more information on these decorators
        * Alternatively, see the [argparse_example.py](https://github.com/python-cmd2/cmd2/blob/master/examples/argparse_example.py)
    * Deleted ``cmd_with_subs_completer``, ``get_subcommands``, and ``get_subcommand_completer``
        * Replaced by default AutoCompleter implementation for all commands using argparse
    * Deleted support for old method of calling application commands with ``cmd()`` and ``self``
    * ``cmd2.redirector`` is no longer supported. Output redirection can only be done with '>' or '>>'
    * Deleted ``postparse()`` hook since it was redundant with ``postparsing_precmd``
* Python 2 no longer supported
    * ``cmd2`` now supports Python 3.4+
* Known Issues
    * Some developers have noted very slow performance when importing the ``cmd2`` module. The issue
    it intermittant, and investigation of the root cause is ongoing.

## 0.8.6 (May 27, 2018)
* Bug Fixes
    * Commands using the @with_argparser_and_unknown_args were not correctly recognized when tab completing
    * Fixed issue where completion display function was overwritten when a submenu quits
    * Fixed ``AttributeError`` on Windows when running a ``select`` command cause by **pyreadline** not implementing ``remove_history_item``
* Enhancements
    * Added warning about **libedit** variant of **readline** not being supported on macOS
    * Added tab-completion of alias names in value field of **alias** command
    * Enhanced the ``py`` console in the following ways
        * Added tab completion of Python identifiers instead of **cmd2** commands
        * Separated the ``py`` console history from the **cmd2** history

## 0.8.5 (April 15, 2018)
* Bug Fixes
    * Fixed a bug with all argument decorators where the wrapped function wasn't returning a value and thus couldn't cause the cmd2 app to quit

* Enhancements
    * Added support for verbose help with -v where it lists a brief summary of what each command does
    * Added support for categorizing commands into groups within the help menu
        * See the [Grouping Commands](http://cmd2.readthedocs.io/en/latest/argument_processing.html?highlight=verbose#grouping-commands) section of the docs for more info
        * See [help_categories.py](https://github.com/python-cmd2/cmd2/blob/master/examples/help_categories.py) for an example
    * Tab completion of paths now supports ~user user path expansion
    * Simplified implementation of various tab completion functions so they no longer require ``ctypes``
    * Expanded documentation of ``display_matches`` list to clarify its purpose. See cmd2.py for this documentation.
    * Adding opening quote to tab completion if any of the completion suggestions have a space.

* **Python 2 EOL notice**
    * This is the last release where new features will be added to ``cmd2`` for Python 2.7
    * The 0.9.0 release of ``cmd2`` will support Python 3.4+ only
    * Additional 0.8.x releases may be created to supply bug fixes for Python 2.7 up until August 31, 2018
    * After August 31, 2018 not even bug fixes will be provided for Python 2.7

## 0.8.4 (April 10, 2018)
* Bug Fixes
    * Fixed conditional dependency issue in setup.py that was in 0.8.3.

## 0.8.3 (April 09, 2018)
* Bug Fixes
    * Fixed ``help`` command not calling functions for help topics
    * Fixed not being able to use quoted paths when redirecting with ``<`` and ``>``

* Enhancements
    * Tab completion has been overhauled and now supports completion of strings with quotes and spaces.
    * Tab completion will automatically add an opening quote if a string with a space is completed.
    * Added ``delimiter_complete`` function for tab completing delimited strings
    * Added more control over tab completion behavior including the following flags. The use of these flags is documented in cmd2.py
        * ``allow_appended_space``
        * ``allow_closing_quote``
    * Due to the tab completion changes, non-Windows platforms now depend on [wcwidth](https://pypi.python.org/pypi/wcwidth).
    * An alias name can now match a command name.
    * An alias can now resolve to another alias.

* Attribute Changes (Breaks backward compatibility)
    * ``exclude_from_help`` is now called ``hidden_commands`` since these commands are hidden from things other than help, including tab completion
        * This list also no longer takes the function names of commands (``do_history``), but instead uses the command names themselves (``history``)
    * ``excludeFromHistory`` is now called ``exclude_from_history``
    * ``cmd_with_subs_completer()`` no longer takes an argument called ``base``. Adding tab completion to subcommands has been simplified to declaring it in the
    subcommand parser's default settings. This easily allows arbitrary completers like path_complete to be used.
    See [subcommands.py](https://github.com/python-cmd2/cmd2/blob/master/examples/subcommands.py) for an example of how to use
    tab completion in subcommands. In addition, the docstring for ``cmd_with_subs_completer()`` offers more details.


## 0.8.2 (March 21, 2018)

* Bug Fixes
    * Fixed a bug in tab-completion of command names within sub-menus
    * Fixed a bug when using persistent readline history in Python 2.7
    * Fixed a bug where the ``AddSubmenu`` decorator didn't work with a default value for ``shared_attributes``
    * Added a check to ``ppaged()`` to only use a pager when running in a real fully functional terminal
* Enhancements
    * Added [quit_on_sigint](http://cmd2.readthedocs.io/en/latest/settingchanges.html#quit-on-sigint) attribute to enable canceling current line instead of quitting when Ctrl+C is typed
    * Added possibility of having readline history preservation in a SubMenu
    * Added [table_display.py](https://github.com/python-cmd2/cmd2/blob/master/examples/table_display.py) example to demonstrate how to display tabular data
    * Added command aliasing with ``alias`` and ``unalias`` commands
    * Added the ability to load an initialization script at startup
        * See [alias_startup.py](https://github.com/python-cmd2/cmd2/blob/master/examples/alias_startup.py) for an example
    * Added a default SIGINT handler which terminates any open pipe subprocesses and re-raises a KeyboardInterrupt
    * For macOS, will load the ``gnureadline`` module if available and ``readline`` if not

## 0.8.1 (March 9, 2018)

* Bug Fixes
    * Fixed a bug if a non-existent **do_*** method was added to the ``exclude_from_help`` list
    * Fixed a bug in a unit test which would fail if your home directory was empty on a Linux system
    * Fixed outdated help text for the **edit** command
    * Fixed outdated [remove_unused.py](https://github.com/python-cmd2/cmd2/blob/master/examples/remove_unused.py)
* Enhancements
    * Added support for sub-menus.
        * See [submenus.py](https://github.com/python-cmd2/cmd2/blob/master/examples/submenus.py) for an example of how to use it
    * Added option for persistent readline history
        * See [persistent_history.py](https://github.com/python-cmd2/cmd2/blob/master/examples/persistent_history.py) for an example
        * See the [Searchable command history](http://cmd2.readthedocs.io/en/latest/freefeatures.html#searchable-command-history) section of the documentation for more info
    * Improved PyPI packaging by including unit tests and examples in the tarball
    * Improved documentation to make it more obvious that **poutput()** should be used instead of **print()**
    * ``exclude_from_help`` and ``excludeFromHistory`` are now instance instead of class attributes
    * Added flag and index based tab completion helper functions
        * See [tab_completion.py](https://github.com/python-cmd2/cmd2/blob/master/examples/tab_completion.py)
    * Added support for displaying output which won't fit on the screen via a pager using ``ppaged()``
        * See [paged_output.py](https://github.com/python-cmd2/cmd2/blob/master/examples/paged_output.py)
* Attributes Removed (**can cause breaking changes**)
    * ``abbrev`` - Removed support for abbreviated commands
        * Good tab completion makes this unnecessary and its presence could cause harmful unintended actions
    * ``case_insensitive`` - Removed support for case-insensitive command parsing
        * Its presence wasn't very helpful and could cause harmful unintended actions

## 0.8.0 (February 1, 2018)
* Bug Fixes
    * Fixed unit tests on Python 3.7 due to changes in how re.escape() behaves in Python 3.7
    * Fixed a bug where unknown commands were getting saved in the history
* Enhancements
    * Three new decorators for **do_*** commands to make argument parsing easier
        * **with_argument_list** decorator to change argument type from str to List[str]
            * **do_*** commands get a single argument which is a list of strings, as pre-parsed by shlex.split()
        * **with_arparser** decorator for strict argparse-based argument parsing of command arguments
            * **do_*** commands get a single argument which is the output of argparse.parse_args()
        * **with_argparser_and_unknown_args** decorator for argparse-based argument parsing, but allows unknown args
            * **do_*** commands get two arguments, the output of argparse.parse_known_args()
    *  See the [Argument Processing](http://cmd2.readthedocs.io/en/latest/argument_processing.html) section of the documentation for more information on these decorators
        * Alternatively, see the [argparse_example.py](https://github.com/python-cmd2/cmd2/blob/master/examples/argparse_example.py)
        and [arg_print.py](https://github.com/python-cmd2/cmd2/blob/master/examples/arg_print.py) examples
    * Added support for Argparse subcommands when using the **with_argument_parser** or **with_argparser_and_unknown_args** decorators
        * See [subcommands.py](https://github.com/python-cmd2/cmd2/blob/master/examples/subcommands.py) for an example of how to use subcommands
        * Tab-completion of subcommand names is automatically supported
    * The **__relative_load** command is now hidden from the help menu by default
        * This command is not intended to be called from the command line, only from within scripts
    * The **set** command now has an additional **-a/--all** option to also display read-only settings
    * The **history** command can now run, edit, and save prior commands, in addition to displaying prior commands.
    * The **history** command can now automatically generate a transcript file for regression testing
        * This makes creating regression tests for your ``cmd2`` application trivial
* Commands Removed
    * The **cmdenvironment** has been removed and its functionality incorporated into the **-a/--all** argument to **set**
    * The **show** command has been removed.  Its functionality has always existing within **set** and continues to do so
    * The **save** command has been removed. The capability to save commands is now part of the **history** command.
    * The **run** command has been removed. The capability to run prior commands is now part of the **history** command.
* Other changes
    * The **edit** command no longer allows you to edit prior commands. The capability to edit prior commands is now part of the **history** command. The **edit** command still allows you to edit arbitrary files.
    * the **autorun_on_edit** setting has been removed.
    * For Python 3.4 and earlier, ``cmd2`` now has an additional dependency on the ``contextlib2`` module
* Deprecations
    * The old **options** decorator for optparse-based argument parsing is now *deprecated*
        * The old decorator is still present for now, but will be removed in a future release
        * ``cmd2`` no longer includes **optparse.make_option**, so if your app needs it import directly from optparse

## 0.7.9 (January 4, 2018)

* Bug Fixes
    * Fixed a couple broken examples
* Enhancements
    * Improved documentation for modifying shortcuts (command aliases)
    * Made ``pyreadline`` a dependency on Windows to ensure tab-completion works
* Other changes
    * Abandoned official support for Python 3.3.  It should still work, just don't have an easy way to test it anymore.

## 0.7.8 (November 8, 2017)

* Bug Fixes
    * Fixed ``poutput()`` so it can print an integer zero and other **falsy** things
    * Fixed a bug which was causing autodoc to fail for building docs on Readthedocs
    * Fixed bug due to ``pyperclip`` dependency radically changing its project structure in latest version
* Enhancements
    * Improved documentation for user-settable environment parameters
    * Improved documentation for overriding the default supported comment styles
    * Added ``runcmds_plus_hooks()`` method to run multiple commands w/o a cmdloop

## 0.7.7 (August 25, 2017)

* Bug Fixes
    * Added workaround for bug which occurs in Python 2.7 on Linux when ``pygtk`` is installed
    * ``pfeedback()`` now honors feedback_to_output setting and won't redirect when it is ``False``
    * For ``edit`` command, both **editor** and **filename** can now have spaces in the name/path
    * Fixed a bug which occurred when stdin was a pipe instead of a tty due to input redirection
* Enhancements
    * ``feedback_to_output`` now defaults to ``False`` so info like command timing won't redirect
    * Transcript regular expressions now have predictable, tested, and documented behavior
        * This makes a breaking change to the format and expectations of transcript testing
        * The prior behavior removed whitespace before making the comparison, now whitespace must match exactly
        * Prior version did not allow regexes with whitespace, new version allows any regex
    * Improved display for ``load`` command and input redirection when **echo** is ``True``

## 0.7.6 (August 11, 2017)

* Bug Fixes
    * Case-sensitive command parsing was completely broken and has been fixed
    * ``<Ctrl>+d`` now properly quits when case-sensitive command parsing is enabled
    * Fixed some pyperclip clipboard interaction bugs on Linux
    * Fixed some timing bugs when running unit tests in parallel by using monkeypatch
* Enhancements
    * Enhanced tab-completion of cmd2 command names to support case-insensitive completion
    * Added an example showing how to remove unused commands
    * Improved how transcript testing handles prompts with ANSI escape codes by stripping them
    * Greatly improved implementation for how command output gets piped to a shell command

## 0.7.5 (July 8, 2017)

* Bug Fixes
    * `case_insensitive` is no longer a runtime-settable parameter, but it was still listed as such
    * Fixed a recursive loop bug when abbreviated commands are enabled and it could get stuck in the editor forever
        * Added additional command abbreviations to the "exclude from history" list
    * Fixed argparse_example.py and pirate.py examples and transcript_regex.txt transcript
    * Fixed a bug in a unit test which occurred under unusual circumstances
* Enhancements
    * Organized all attributes used to configure the ParserManager into a single location
    * Set the default value of `abbrev` to `False` (which controls whether or not abbreviated commands are allowed)
        * With good tab-completion of command names, using abbreviated commands isn't particularly useful
        * And it can create complications if you are't careful
    * Improved implementation of `load` to use command queue instead of nested inner loop

## 0.7.4 (July 3, 2017)

* Bug fixes
    * Fixed a couple bugs in interacting with pastebuffer/clipboard on macOS and Linux
    * Fixed a couple bugs in edit and save commands if called when history is empty
    * Ability to pipe ``cmd2`` command output to a shell command is now more reliable, particularly on Windows
    * Fixed a bug in ``pyscript`` command on Windows related to ``\`` being interpreted as an escape
* Enhancements
    * Ensure that path and shell command tab-completion results are alphabetically sorted
    * Removed feature for load command to load scripts from URLS
        * It didn't work, there were no unit tests, and it felt out of place
    * Removed presence of a default file name and default file extension
        * These also strongly felt out of place
        * ``load`` and ``_relative_load`` now require a file path
        * ``edit`` and ``save`` now use a temporary file if a file path isn't provided
    * ``load`` command has better error checking and reporting
    * Clipboard copy and paste functionality is now handled by the **pyperclip** module
    * ``shell`` command now supports redirection and piping of output
    * Added a lot of unit tests
* Other changes
    * Removed pause command
    * Added a dependency on the **pyperclip** module

## 0.7.3 (June 23, 2017)

* Bug fixes
    * Fixed a bug in displaying a span of history items when only an end index is supplied
    * Fixed a bug which caused transcript test failures to display twice
* Enhancements
    * Added the ability to exclude commands from the help menu (**eof** included by default)
    * Redundant **list** command removed and features merged into **history** command
    * Added **pyscript** command which supports tab-completion and running Python scripts with arguments
    * Improved tab-completion of file system paths, command names, and shell commands
        * Thanks to Kevin Van Brunt for all of the help with debugging and testing this
    * Changed default value of USE_ARG_LIST to True - this affects the beavhior of all **@options** commands
        * **WARNING**: This breaks backwards compatibility, to restore backwards compatibility, add this to the
          **__init__()** method in your custom class derived from cmd2.Cmd:
            * cmd2.set_use_arg_list(False)
        * This change improves argument parsing for all new applications
    * Refactored code to encapsulate most of the pyparsing logic into a ParserManager class

## 0.7.2 (May 22, 2017)

* Added a MANIFEST.ini file to make sure a few extra files get included in the PyPI source distribution

## 0.7.1 (May 22, 2017)

* Bug fixes
    * ``-`` wasn't being treated as a legal character
    * The allow_cli_args attribute wasn't properly disabling parsing of args at invocation when False
    * py command wasn't allowing scripts which used *cmd* function prior to entering an interactive Python session
    * Don't throw exception when piping output to a shell command
    * Transcript testing now properly calls ``preloop`` before and ``postloop`` after
    * Fixed readline bug related to ANSI color escape codes in the prompt
* Added CONTRIBUTING.md and CODE_OF_CONDUCT.md files
* Added unicode parsing unit tests and listed unicode support as a feature when using Python 3
* Added more examples and improved documentation
    * Example for how use cmd2 in a way where it doesn't own the main loop so it can integrate with external event loops
    * Example for how to use argparse for parsing command-line args at invocation
    * Example for how to use the **py** command to run Python scripts which use conditional control flow
    * Example of how to use regular expressions in a transcript test
* Added CmdResult namedtumple for returning and storing results
* Added local file system path completion for ``edit``, ``load``, ``save``, and ``shell`` commands
* Add shell command completion for ``shell`` command or ``!`` shortcut
* Abbreviated multiline commands are no longer allowed (they never worked correctly anyways)

## 0.7.0 (February 23, 2017)

* Refactored to use six module for a unified codebase which supports both Python 2 and Python 3
* Stabilized on all platforms (Windows, Mac, Linux) and all supported Python versions (2.7, 3.3, 3.4, 3.5, 3.6, PyPy)
* Added lots of unit tests and fixed a number of bugs
* Improved documentation and moved it to cmd2.readthedocs.io


## 0.6.9 (October 3, 2016)

* Support Python 3 input()
* Fix subprocess.mswindows bug
* Add Python3.6 support
* Drop distutils from setup.py


## 0.6.8 (December 9, 2014)

* better editor checking (by Ian Cordascu)


## 0.6.6.1 (August 14, 2013)

* No changes to code trunk.  Generated sdist from Python 2.7 to avoid 2to3 changes being applied to source.  (Issue https://bitbucket.org/catherinedevlin/cmd2/issue/6/packaging-bug)


## 0.6.6 (August 6, 2013)

* Added fix by bitbucket.org/desaintmartin to silence the editor check.  bitbucket.org/catherinedevlin/cmd2/issue/1/silent-editor-check


## 0.6.5.1 (March 18, 2013)

* Bugfix for setup.py version check for Python 2.6, contributed by Tomaz Muraus (https://bitbucket.org/kami)


## 0.6.5 (February 29, 2013)

* Belatedly began a NEWS.txt
* Changed pyparsing requirement for compatibility with Python version (2 vs 3)<|MERGE_RESOLUTION|>--- conflicted
+++ resolved
@@ -1,12 +1,8 @@
 ## 0.9.16 (TBD, 2019)
 * Enhancements
-<<<<<<< HEAD
+    * Raise `TypeError` if trying to set choices/completions on argparse action that accepts no arguments
     * Create directory for the persistent history file if it does not already exist
-    
-=======
-    * Raise `TypeError` if trying to set choices/completions on argparse action that accepts no arguments
-
->>>>>>> a5e52820
+
 ## 0.9.15 (July 24, 2019)
 * Bug Fixes
     * Fixed exception caused by tab completing after an invalid subcommand was entered

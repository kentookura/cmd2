--- conflicted
+++ resolved
@@ -3803,116 +3803,6 @@
         self._cmdfinalization_hooks.append(func)
 
 
-<<<<<<< HEAD
-=======
-class History(list):
-    """ A list of HistoryItems that knows how to respond to user requests. """
-
-    # noinspection PyMethodMayBeStatic
-    def _zero_based_index(self, onebased: int) -> int:
-        """Convert a one-based index to a zero-based index."""
-        result = onebased
-        if result > 0:
-            result -= 1
-        return result
-
-    def _to_index(self, raw: str) -> Optional[int]:
-        if raw:
-            result = self._zero_based_index(int(raw))
-        else:
-            result = None
-        return result
-
-    spanpattern = re.compile(r'^\s*(?P<start>-?\d+)?\s*(?P<separator>:|(\.{2,}))?\s*(?P<end>-?\d+)?\s*$')
-
-    def span(self, raw: str) -> List[HistoryItem]:
-        """Parses the input string search for a span pattern and if if found, returns a slice from the History list.
-
-        :param raw: string potentially containing a span of the forms a..b, a:b, a:, ..b
-        :return: slice from the History list
-        """
-        if raw.lower() in ('*', '-', 'all'):
-            raw = ':'
-        results = self.spanpattern.search(raw)
-        if not results:
-            raise IndexError
-        if not results.group('separator'):
-            return [self[self._to_index(results.group('start'))]]
-        start = self._to_index(results.group('start')) or 0  # Ensure start is not None
-        end = self._to_index(results.group('end'))
-        reverse = False
-        if end is not None:
-            if end < start:
-                (start, end) = (end, start)
-                reverse = True
-            end += 1
-        result = self[start:end]
-        if reverse:
-            result.reverse()
-        return result
-
-    rangePattern = re.compile(r'^\s*(?P<start>[\d]+)?\s*-\s*(?P<end>[\d]+)?\s*$')
-
-    def append(self, new: str) -> None:
-        """Append a HistoryItem to end of the History list
-
-        :param new: command line to convert to HistoryItem and add to the end of the History list
-        """
-        new = HistoryItem(new)
-        list.append(self, new)
-        new.idx = len(self)
-
-    def get(self, getme: Optional[Union[int, str]] = None) -> List[HistoryItem]:
-        """Get an item or items from the History list using 1-based indexing.
-
-        :param getme: optional item(s) to get (either an integer index or string to search for)
-        :return: list of HistoryItems matching the retrieval criteria
-        """
-        if not getme:
-            return self
-        try:
-            getme = int(getme)
-            if getme < 0:
-                return self[:(-1 * getme)]
-            else:
-                return [self[getme - 1]]
-        except IndexError:
-            return []
-        except ValueError:
-            range_result = self.rangePattern.search(getme)
-            if range_result:
-                start = range_result.group('start') or None
-                end = range_result.group('start') or None
-                if start:
-                    start = int(start) - 1
-                if end:
-                    end = int(end)
-                return self[start:end]
-
-            getme = getme.strip()
-
-            if getme.startswith(r'/') and getme.endswith(r'/'):
-                finder = re.compile(getme[1:-1], re.DOTALL | re.MULTILINE | re.IGNORECASE)
-
-                def isin(hi):
-                    """Listcomp filter function for doing a regular expression search of History.
-
-                    :param hi: HistoryItem
-                    :return: bool - True if search matches
-                    """
-                    return finder.search(hi)
-            else:
-                def isin(hi):
-                    """Listcomp filter function for doing a case-insensitive string search of History.
-
-                    :param hi: HistoryItem
-                    :return: bool - True if search matches
-                    """
-                    return utils.norm_fold(getme) in utils.norm_fold(hi)
-            return [itm for itm in self if isin(itm)]
-
-
->>>>>>> de701086
 class Statekeeper(object):
     """Class used to save and restore state during load and py commands as well as when redirecting output or pipes."""
     def __init__(self, obj: Any, attribs: Iterable) -> None:

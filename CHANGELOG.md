## 0.9.5 (September TBD, 2018)
* Bug Fixes
    * Fixed bug where ``get_all_commands`` could return non-callable attributes
    * Fixed bug where **alias** command was dropping quotes around arguments
    * Fixed bug where running help on argparse commands didn't work if they didn't support -h
* Enhancements
    * Added ``exit_code`` attribute of ``cmd2.Cmd`` class
        * Enables applications to return a non-zero exit code when exiting from ``cmdloop``
    * ``ACHelpFormatter`` now inherits from ``argparse.RawTextHelpFormatter`` to make it easier
    for formatting help/description text
    * Aliases are now sorted alphabetically
    * The **set** command now tab-completes settable parameter names
<<<<<<< HEAD
    * Cross-platform colored output support 
        * ``colorama`` gets initialized properly in ``Cmd.__init()``
        * The ``Cmd.colors`` setting is no longer platform dependent and now has three values:
            * Terminal (default) - output methods do not strip any ANSI escape sequences when output is a terminal, but 
            if the output is a pipe or a file the escape sequences are stripped
            * Always - output methods **never** strip ANSI escape sequences, regardless of the output destination
            * Never - output methods strip all ANSI escape sequences
* Deprecations
    * Deprecated the builtin ``cmd2`` suport for colors including ``Cmd.colorize()`` and ``Cmd._colorcodes``
=======
    * Added ``async_alert``, ``async_update_prompt``, and ``set_window_title`` functions
        * These allow you to provide feedback to the user in an asychronous fashion, meaning alerts can
        display when the user is still entering text at the prompt. See [async_printing.py](https://github.com/python-cmd2/cmd2/blob/master/examples/async_printing.py)
        for an example.
>>>>>>> dcd79f34
* Deletions
    * The ``preparse``, ``postparsing_precmd``, and ``postparsing_postcmd`` methods *deprecated* in the previous release 
    have been deleted
        * The new application lifecycle hook system allows for registration of callbacks to be called at various points
        in the lifecycle and is more powerful and flexible than the previous system
    
## 0.9.4 (August 21, 2018)
* Bug Fixes
    * Fixed bug where ``preparse`` was not getting called
    * Fixed bug in parsing of multiline commands where matching quote is on another line 
* Enhancements
    * Improved implementation of lifecycle hooks to support a plugin
      framework, see ``docs/hooks.rst`` for details.
    * New dependency on ``attrs`` third party module
    * Added ``matches_sorted`` member to support custom sorting of tab-completion matches
    * Added [tab_autocomp_dynamic.py](https://github.com/python-cmd2/cmd2/blob/master/examples/tab_autocomp_dynamic.py) example
        * Demonstrates updating the argparse object during init instead of during class construction
* Deprecations
    * Deprecated the following hook methods, see ``hooks.rst`` for full details:
       * ``cmd2.Cmd.preparse()`` - equivalent functionality available
         via ``cmd2.Cmd.register_postparsing_hook()``
       * ``cmd2.Cmd.postparsing_precmd()`` - equivalent functionality available
         via ``cmd2.Cmd.register_postparsing_hook()``
       * ``cmd2.Cmd.postparsing_postcmd()`` - equivalent functionality available
         via ``cmd2.Cmd.register_postcmd_hook()``

## 0.8.9 (August 20, 2018)
* Bug Fixes
    * Fixed extra slash that could print when tab completing users on Windows

## 0.9.3 (July 12, 2018)
* Bug Fixes
    * Fixed bug when StatementParser ``__init__()`` was called with ``terminators`` equal to ``None``
    * Fixed bug when ``Cmd.onecmd()`` was called with a raw ``str``
* Enhancements
    * Added ``--clear`` flag to ``history`` command that clears both the command and readline history.
* Deletions
    * The ``CmdResult`` helper class which was *deprecated* in the previous release has now been deleted
        * It has been replaced by the improved ``CommandResult`` class

## 0.9.2 (June 28, 2018)
* Bug Fixes
    * Fixed issue where piping and redirecting did not work correctly with paths that had spaces
* Enhancements
    * Added ability to print a header above tab-completion suggestions using `completion_header` member
    * Added ``pager`` and ``pager_chop`` attributes to the ``cmd2.Cmd`` class
        * ``pager`` defaults to **less -RXF** on POSIX and **more** on Windows
        * ``pager_chop`` defaults to **less -SRXF** on POSIX and **more** on Windows
    * Added ``chop`` argument to ``cmd2.Cmd.ppaged()`` method for displaying output using a pager
        * If ``chop`` is ``False``, then ``self.pager`` is used as the pager
        * Otherwise ``self.pager_chop`` is used as the pager
    * Greatly improved the [table_display.py](https://github.com/python-cmd2/cmd2/blob/master/examples/table_display.py) example
        * Now uses the new [tableformatter](https://github.com/python-tableformatter/tableformatter) module which looks better than ``tabulate``
* Deprecations
    * The ``CmdResult`` helper class is *deprecated* and replaced by the improved ``CommandResult`` class
        * ``CommandResult`` has the following attributes: **stdout**, **stderr**, and **data**
            * ``CmdResult`` had attributes of: **out**, **err**, **war**
        * ``CmdResult`` will be deleted in the next release

## 0.8.8 (June 28, 2018)
* Bug Fixes
    * Prevent crashes that could occur attempting to open a file in non-existent directory or with very long filename
* Enhancements
    * `display_matches` is no longer restricted to delimited strings

## 0.9.1 (May 28, 2018)
* Bug Fixes
    * fix packaging error for 0.8.x versions (yes we had to deploy a new version
      of the 0.9.x series to fix a packaging error with the 0.8.x version)

## 0.9.0 (May 28, 2018)
* Bug Fixes
    * If self.default_to_shell is true, then redirection and piping are now properly passed to the shell. Previously it was truncated.
    * Submenus now call all hooks, it used to just call precmd and postcmd.
* Enhancements
    * Automatic completion of ``argparse`` arguments via ``cmd2.argparse_completer.AutoCompleter``
        * See the [tab_autocompletion.py](https://github.com/python-cmd2/cmd2/blob/master/examples/tab_autocompletion.py) example for a demonstration of how to use this feature
    * ``cmd2`` no longer depends on the ``six`` module
    * ``cmd2`` is now a multi-file Python package instead of a single-file module
    * New pyscript approach that provides a pythonic interface to commands in the cmd2 application.
    * Switch command parsing from pyparsing to custom code which utilizes shlex.
        * The object passed to do_* methods has changed. It no longer is the pyparsing object, it's a new Statement object, which is a subclass of ``str``. The statement object has many attributes which give you access to various components of the parsed input. If you were using anything but the string in your do_* methods, this change will require you to update your code.
        * ``commentGrammers`` is no longer supported or available. Comments are C-style or python style.
        * Input redirection no longer supported. Use the load command instead.
        * ``multilineCommand`` attribute is ``now multiline_command``
        * ``identchars`` is now ignored. The standardlibrary cmd uses those characters to split the first "word" of the input, but cmd2 hasn't used those for a while, and the new parsing logic parses on whitespace, which has the added benefit of full unicode support, unlike cmd or prior versions of cmd2.
        * ``set_posix_shlex`` function and ``POSIX_SHLEX`` variable have been removed. Parsing behavior is now always the more forgiving ``posix=false``.
        * ``set_strip_quotes`` function and ``STRIP_QUOTES_FOR_NON_POSIX`` have been removed. Quotes are stripped from arguments when presented as a list (a la ``sys.argv``), and present when arguments are presented as a string (like the string passed to do_*).
* Changes
    * ``strip_ansi()`` and ``strip_quotes()`` functions have moved to new utils module
    * Several constants moved to new constants module
    * Submenu support has been moved to a new [cmd2-submenu](https://github.com/python-cmd2/cmd2-submenu) plugin. If you use submenus, you will need to update your dependencies and modify your imports.
* Deletions (potentially breaking changes)
    * Deleted all ``optparse`` code which had previously been deprecated in release 0.8.0
        * The ``options`` decorator no longer exists
        * All ``cmd2`` code should be ported to use the new ``argparse``-based decorators
        * See the [Argument Processing](http://cmd2.readthedocs.io/en/latest/argument_processing.html) section of the documentation for more information on these decorators
        * Alternatively, see the [argparse_example.py](https://github.com/python-cmd2/cmd2/blob/master/examples/argparse_example.py)
    * Deleted ``cmd_with_subs_completer``, ``get_subcommands``, and ``get_subcommand_completer``
        * Replaced by default AutoCompleter implementation for all commands using argparse
    * Deleted support for old method of calling application commands with ``cmd()`` and ``self``
    * ``cmd2.redirector`` is no longer supported. Output redirection can only be done with '>' or '>>'
    * Deleted ``postparse()`` hook since it was redundant with ``postparsing_precmd``
* Python 2 no longer supported
    * ``cmd2`` now supports Python 3.4+
* Known Issues
    * Some developers have noted very slow performance when importing the ``cmd2`` module. The issue
    it intermittant, and investigation of the root cause is ongoing.

## 0.8.6 (May 27, 2018)
* Bug Fixes
    * Commands using the @with_argparser_and_unknown_args were not correctly recognized when tab completing
    * Fixed issue where completion display function was overwritten when a submenu quits
    * Fixed ``AttributeError`` on Windows when running a ``select`` command cause by **pyreadline** not implementing ``remove_history_item``
* Enhancements
    * Added warning about **libedit** variant of **readline** not being supported on macOS
    * Added tab-completion of alias names in value filed of **alias** command
    * Enhanced the ``py`` console in the following ways
        * Added tab completion of Python identifiers instead of **cmd2** commands
        * Separated the ``py`` console history from the **cmd2** history

## 0.8.5 (April 15, 2018)
* Bug Fixes
    * Fixed a bug with all argument decorators where the wrapped function wasn't returning a value and thus couldn't cause the cmd2 app to quit

* Enhancements
    * Added support for verbose help with -v where it lists a brief summary of what each command does
    * Added support for categorizing commands into groups within the help menu
        * See the [Grouping Commands](http://cmd2.readthedocs.io/en/latest/argument_processing.html?highlight=verbose#grouping-commands) section of the docs for more info
        * See [help_categories.py](https://github.com/python-cmd2/cmd2/blob/master/examples/help_categories.py) for an example
    * Tab completion of paths now supports ~user user path expansion
    * Simplified implementation of various tab completion functions so they no longer require ``ctypes``
    * Expanded documentation of ``display_matches`` list to clarify its purpose. See cmd2.py for this documentation.
    * Adding opening quote to tab completion if any of the completion suggestions have a space.

* **Python 2 EOL notice**
    * This is the last release where new features will be added to ``cmd2`` for Python 2.7
    * The 0.9.0 release of ``cmd2`` will support Python 3.4+ only
    * Additional 0.8.x releases may be created to supply bug fixes for Python 2.7 up until August 31, 2018
    * After August 31, 2018 not even bug fixes will be provided for Python 2.7

## 0.8.4 (April 10, 2018)
* Bug Fixes
    * Fixed conditional dependency issue in setup.py that was in 0.8.3.

## 0.8.3 (April 09, 2018)
* Bug Fixes
    * Fixed ``help`` command not calling functions for help topics
    * Fixed not being able to use quoted paths when redirecting with ``<`` and ``>``

* Enhancements
    * Tab completion has been overhauled and now supports completion of strings with quotes and spaces.
    * Tab completion will automatically add an opening quote if a string with a space is completed.
    * Added ``delimiter_complete`` function for tab completing delimited strings
    * Added more control over tab completion behavior including the following flags. The use of these flags is documented in cmd2.py
        * ``allow_appended_space``
        * ``allow_closing_quote``
    * Due to the tab completion changes, non-Windows platforms now depend on [wcwidth](https://pypi.python.org/pypi/wcwidth).
    * An alias name can now match a command name.
    * An alias can now resolve to another alias.

* Attribute Changes (Breaks backward compatibility)
    * ``exclude_from_help`` is now called ``hidden_commands`` since these commands are hidden from things other than help, including tab completion
        * This list also no longer takes the function names of commands (``do_history``), but instead uses the command names themselves (``history``)
    * ``excludeFromHistory`` is now called ``exclude_from_history``
    * ``cmd_with_subs_completer()`` no longer takes an argument called ``base``. Adding tab completion to subcommands has been simplified to declaring it in the
    subcommand parser's default settings. This easily allows arbitrary completers like path_complete to be used.
    See [subcommands.py](https://github.com/python-cmd2/cmd2/blob/master/examples/subcommands.py) for an example of how to use
    tab completion in subcommands. In addition, the docstring for ``cmd_with_subs_completer()`` offers more details.


## 0.8.2 (March 21, 2018)

* Bug Fixes
    * Fixed a bug in tab-completion of command names within sub-menus
    * Fixed a bug when using persistent readline history in Python 2.7
    * Fixed a bug where the ``AddSubmenu`` decorator didn't work with a default value for ``shared_attributes``
    * Added a check to ``ppaged()`` to only use a pager when running in a real fully functional terminal
* Enhancements
    * Added [quit_on_sigint](http://cmd2.readthedocs.io/en/latest/settingchanges.html#quit-on-sigint) attribute to enable canceling current line instead of quitting when Ctrl+C is typed
    * Added possibility of having readline history preservation in a SubMenu
    * Added [table_display.py](https://github.com/python-cmd2/cmd2/blob/master/examples/table_display.py) example to demonstrate how to display tabular data
    * Added command aliasing with ``alias`` and ``unalias`` commands
    * Added the ability to load an initialization script at startup
        * See [alias_startup.py](https://github.com/python-cmd2/cmd2/blob/master/examples/alias_startup.py) for an example
    * Added a default SIGINT handler which terminates any open pipe subprocesses and re-raises a KeyboardInterrupt
    * For macOS, will load the ``gnureadline`` module if available and ``readline`` if not

## 0.8.1 (March 9, 2018)

* Bug Fixes
    * Fixed a bug if a non-existent **do_*** method was added to the ``exclude_from_help`` list
    * Fixed a bug in a unit test which would fail if your home directory was empty on a Linux system
    * Fixed outdated help text for the **edit** command
    * Fixed outdated [remove_unused.py](https://github.com/python-cmd2/cmd2/blob/master/examples/remove_unused.py)
* Enhancements
    * Added support for sub-menus.
        * See [submenus.py](https://github.com/python-cmd2/cmd2/blob/master/examples/submenus.py) for an example of how to use it
    * Added option for persistent readline history
        * See [persistent_history.py](https://github.com/python-cmd2/cmd2/blob/master/examples/persistent_history.py) for an example
        * See the [Searchable command history](http://cmd2.readthedocs.io/en/latest/freefeatures.html#searchable-command-history) section of the documentation for more info
    * Improved PyPI packaging by including unit tests and examples in the tarball
    * Improved documentation to make it more obvious that **poutput()** should be used instead of **print()**
    * ``exclude_from_help`` and ``excludeFromHistory`` are now instance instead of class attributes
    * Added flag and index based tab completion helper functions
        * See [tab_completion.py](https://github.com/python-cmd2/cmd2/blob/master/examples/tab_completion.py)
    * Added support for displaying output which won't fit on the screen via a pager using ``ppaged()``
        * See [paged_output.py](https://github.com/python-cmd2/cmd2/blob/master/examples/paged_output.py)
* Attributes Removed (**can cause breaking changes**)
    * ``abbrev`` - Removed support for abbreviated commands
        * Good tab completion makes this unnecessary and its presence could cause harmful unintended actions
    * ``case_insensitive`` - Removed support for case-insensitive command parsing
        * Its presence wasn't very helpful and could cause harmful unintended actions

## 0.8.0 (February 1, 2018)
* Bug Fixes
    * Fixed unit tests on Python 3.7 due to changes in how re.escape() behaves in Python 3.7
    * Fixed a bug where unknown commands were getting saved in the history
* Enhancements
    * Three new decorators for **do_*** commands to make argument parsing easier
        * **with_argument_list** decorator to change argument type from str to List[str]
            * **do_*** commands get a single argument which is a list of strings, as pre-parsed by shlex.split()
        * **with_arparser** decorator for strict argparse-based argument parsing of command arguments
            * **do_*** commands get a single argument which is the output of argparse.parse_args()
        * **with_argparser_and_unknown_args** decorator for argparse-based argument parsing, but allows unknown args
            * **do_*** commands get two arguments, the output of argparse.parse_known_args()
    *  See the [Argument Processing](http://cmd2.readthedocs.io/en/latest/argument_processing.html) section of the documentation for more information on these decorators
        * Alternatively, see the [argparse_example.py](https://github.com/python-cmd2/cmd2/blob/master/examples/argparse_example.py)
        and [arg_print.py](https://github.com/python-cmd2/cmd2/blob/master/examples/arg_print.py) examples
    * Added support for Argparse sub-commands when using the **with_argument_parser** or **with_argparser_and_unknown_args** decorators
        * See [subcommands.py](https://github.com/python-cmd2/cmd2/blob/master/examples/subcommands.py) for an example of how to use subcommands
        * Tab-completion of sub-command names is automatically supported
    * The **__relative_load** command is now hidden from the help menu by default
        * This command is not intended to be called from the command line, only from within scripts
    * The **set** command now has an additional **-a/--all** option to also display read-only settings
    * The **history** command can now run, edit, and save prior commands, in addition to displaying prior commands.
    * The **history** command can now automatically generate a transcript file for regression testing
        * This makes creating regression tests for your ``cmd2`` application trivial
* Commands Removed
    * The **cmdenvironment** has been removed and its functionality incorporated into the **-a/--all** argument to **set**
    * The **show** command has been removed.  Its functionality has always existing within **set** and continues to do so
    * The **save** command has been removed. The capability to save commands is now part of the **history** command.
    * The **run** command has been removed. The capability to run prior commands is now part of the **history** command.
* Other changes
    * The **edit** command no longer allows you to edit prior commands. The capability to edit prior commands is now part of the **history** command. The **edit** command still allows you to edit arbitrary files.
    * the **autorun_on_edit** setting has been removed.
    * For Python 3.4 and earlier, ``cmd2`` now has an additional dependency on the ``contextlib2`` module
* Deprecations
    * The old **options** decorator for optparse-based argument parsing is now *deprecated*
        * The old decorator is still present for now, but will be removed in a future release
        * ``cmd2`` no longer includes **optparse.make_option**, so if your app needs it import directly from optparse

## 0.7.9 (January 4, 2018)

* Bug Fixes
    * Fixed a couple broken examples
* Enhancements
    * Improved documentation for modifying shortcuts (command aliases)
    * Made ``pyreadline`` a dependency on Windows to ensure tab-completion works
* Other changes
    * Abandoned official support for Python 3.3.  It should still work, just don't have an easy way to test it anymore.

## 0.7.8 (November 8, 2017)

* Bug Fixes
    * Fixed ``poutput()`` so it can print an integer zero and other **falsy** things
    * Fixed a bug which was causing autodoc to fail for building docs on Readthedocs
    * Fixed bug due to ``pyperclip`` dependency radically changing its project structure in latest version
* Enhancements
    * Improved documentation for user-settable environment parameters
    * Improved documentation for overriding the default supported comment styles
    * Added ``runcmds_plus_hooks()`` method to run multiple commands w/o a cmdloop

## 0.7.7 (August 25, 2017)

* Bug Fixes
    * Added workaround for bug which occurs in Python 2.7 on Linux when ``pygtk`` is installed
    * ``pfeedback()`` now honors feedback_to_output setting and won't redirect when it is ``False``
    * For ``edit`` command, both **editor** and **filename** can now have spaces in the name/path
    * Fixed a bug which occurred when stdin was a pipe instead of a tty due to input redirection
* Enhancements
    * ``feedback_to_output`` now defaults to ``False`` so info like command timing won't redirect
    * Transcript regular expressions now have predictable, tested, and documented behavior
        * This makes a breaking change to the format and expectations of transcript testing
        * The prior behavior removed whitespace before making the comparison, now whitespace must match exactly
        * Prior version did not allow regexes with whitespace, new version allows any regex
    * Improved display for ``load`` command and input redirection when **echo** is ``True``

## 0.7.6 (August 11, 2017)

* Bug Fixes
    * Case-sensitive command parsing was completely broken and has been fixed
    * ``<Ctrl>+d`` now properly quits when case-sensitive command parsing is enabled
    * Fixed some pyperclip clipboard interaction bugs on Linux
    * Fixed some timing bugs when running unit tests in parallel by using monkeypatch
* Enhancements
    * Enhanced tab-completion of cmd2 command names to support case-insensitive completion
    * Added an example showing how to remove unused commands
    * Improved how transcript testing handles prompts with ANSI escape codes by stripping them
    * Greatly improved implementation for how command output gets piped to a shell command

## 0.7.5 (July 8, 2017)

* Bug Fixes
    * `case_insensitive` is no longer a runtime-settable parameter, but it was still listed as such
    * Fixed a recursive loop bug when abbreviated commands are enabled and it could get stuck in the editor forever
        * Added additional command abbreviations to the "exclude from history" list
    * Fixed argparse_example.py and pirate.py examples and transcript_regex.txt transcript
    * Fixed a bug in a unit test which occurred under unusual circumstances
* Enhancements
    * Organized all attributes used to configure the ParserManager into a single location
    * Set the default value of `abbrev` to `False` (which controls whether or not abbreviated commands are allowed)
        * With good tab-completion of command names, using abbreviated commands isn't particularly useful
        * And it can create complications if you are't careful
    * Improved implementation of `load` to use command queue instead of nested inner loop

## 0.7.4 (July 3, 2017)

* Bug fixes
    * Fixed a couple bugs in interacting with pastebuffer/clipboard on macOS and Linux
    * Fixed a couple bugs in edit and save commands if called when history is empty
    * Ability to pipe ``cmd2`` command output to a shell command is now more reliable, particularly on Windows
    * Fixed a bug in ``pyscript`` command on Windows related to ``\`` being interpreted as an escape
* Enhancements
    * Ensure that path and shell command tab-completion results are alphabetically sorted
    * Removed feature for load command to load scripts from URLS
        * It didn't work, there were no unit tests, and it felt out of place
    * Removed presence of a default file name and default file extension
        * These also strongly felt out of place
        * ``load`` and ``_relative_load`` now require a file path
        * ``edit`` and ``save`` now use a temporary file if a file path isn't provided
    * ``load`` command has better error checking and reporting
    * Clipboard copy and paste functionality is now handled by the **pyperclip** module
    * ``shell`` command now supports redirection and piping of output
    * Added a lot of unit tests
* Other changes
    * Removed pause command
    * Added a dependency on the **pyperclip** module

## 0.7.3 (June 23, 2017)

* Bug fixes
    * Fixed a bug in displaying a span of history items when only an end index is supplied
    * Fixed a bug which caused transcript test failures to display twice
* Enhancements
    * Added the ability to exclude commands from the help menu (**eof** included by default)
    * Redundant **list** command removed and features merged into **history** command
    * Added **pyscript** command which supports tab-completion and running Python scripts with arguments
    * Improved tab-completion of file system paths, command names, and shell commands
        * Thanks to Kevin Van Brunt for all of the help with debugging and testing this
    * Changed default value of USE_ARG_LIST to True - this affects the beavhior of all **@options** commands
        * **WARNING**: This breaks backwards compatibility, to restore backwards compatibility, add this to the
          **__init__()** method in your custom class derived from cmd2.Cmd:
            * cmd2.set_use_arg_list(False)
        * This change improves argument parsing for all new applications
    * Refactored code to encapsulate most of the pyparsing logic into a ParserManager class

## 0.7.2 (May 22, 2017)

* Added a MANIFEST.ini file to make sure a few extra files get included in the PyPI source distribution

## 0.7.1 (May 22, 2017)

* Bug fixes
    * ``-`` wasn't being treated as a legal character
    * The allow_cli_args attribute wasn't properly disabling parsing of args at invocation when False
    * py command wasn't allowing scripts which used *cmd* function prior to entering an interactive Python session
    * Don't throw exception when piping output to a shell command
    * Transcript testing now properly calls ``preloop`` before and ``postloop`` after
    * Fixed readline bug related to ANSI color escape codes in the prompt
* Added CONTRIBUTING.md and CODE_OF_CONDUCT.md files
* Added unicode parsing unit tests and listed unicode support as a feature when using Python 3
* Added more examples and improved documentation
    * Example for how use cmd2 in a way where it doesn't own the main loop so it can integrate with external event loops
    * Example for how to use argparse for parsing command-line args at invocation
    * Example for how to use the **py** command to run Python scripts which use conditional control flow
    * Example of how to use regular expressions in a transcript test
* Added CmdResult namedtumple for returning and storing results
* Added local file system path completion for ``edit``, ``load``, ``save``, and ``shell`` commands
* Add shell command completion for ``shell`` command or ``!`` shortcut
* Abbreviated multiline commands are no longer allowed (they never worked correctly anyways)

## 0.7.0 (February 23, 2017)

* Refactored to use six module for a unified codebase which supports both Python 2 and Python 3
* Stabilized on all platforms (Windows, Mac, Linux) and all supported Python versions (2.7, 3.3, 3.4, 3.5, 3.6, PyPy)
* Added lots of unit tests and fixed a number of bugs
* Improved documentation and moved it to cmd2.readthedocs.io


## 0.6.9 (October 3, 2016)

* Support Python 3 input()
* Fix subprocess.mswindows bug
* Add Python3.6 support
* Drop distutils from setup.py


## 0.6.8 (December 9, 2014)

* better editor checking (by Ian Cordascu)


## 0.6.6.1 (August 14, 2013)

* No changes to code trunk.  Generated sdist from Python 2.7 to avoid 2to3 changes being applied to source.  (Issue https://bitbucket.org/catherinedevlin/cmd2/issue/6/packaging-bug)


## 0.6.6 (August 6, 2013)

* Added fix by bitbucket.org/desaintmartin to silence the editor check.  bitbucket.org/catherinedevlin/cmd2/issue/1/silent-editor-check


## 0.6.5.1 (March 18, 2013)

* Bugfix for setup.py version check for Python 2.6, contributed by Tomaz Muraus (https://bitbucket.org/kami)


## 0.6.5 (February 29, 2013)

* Belatedly began a NEWS.txt
* Changed pyparsing requirement for compatibility with Python version (2 vs 3)<|MERGE_RESOLUTION|>--- conflicted
+++ resolved
@@ -10,7 +10,10 @@
     for formatting help/description text
     * Aliases are now sorted alphabetically
     * The **set** command now tab-completes settable parameter names
-<<<<<<< HEAD
+    * Added ``async_alert``, ``async_update_prompt``, and ``set_window_title`` functions
+        * These allow you to provide feedback to the user in an asychronous fashion, meaning alerts can
+        display when the user is still entering text at the prompt. See [async_printing.py](https://github.com/python-cmd2/cmd2/blob/master/examples/async_printing.py)
+        for an example.
     * Cross-platform colored output support 
         * ``colorama`` gets initialized properly in ``Cmd.__init()``
         * The ``Cmd.colors`` setting is no longer platform dependent and now has three values:
@@ -20,12 +23,6 @@
             * Never - output methods strip all ANSI escape sequences
 * Deprecations
     * Deprecated the builtin ``cmd2`` suport for colors including ``Cmd.colorize()`` and ``Cmd._colorcodes``
-=======
-    * Added ``async_alert``, ``async_update_prompt``, and ``set_window_title`` functions
-        * These allow you to provide feedback to the user in an asychronous fashion, meaning alerts can
-        display when the user is still entering text at the prompt. See [async_printing.py](https://github.com/python-cmd2/cmd2/blob/master/examples/async_printing.py)
-        for an example.
->>>>>>> dcd79f34
 * Deletions
     * The ``preparse``, ``postparsing_precmd``, and ``postparsing_postcmd`` methods *deprecated* in the previous release 
     have been deleted

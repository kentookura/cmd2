--- conflicted
+++ resolved
@@ -61,11 +61,7 @@
 Topic :: Software Development :: Libraries :: Python Modules
 """.splitlines())))
 
-<<<<<<< HEAD
 INSTALL_REQUIRES = ['pyparsing >= 2.1.0', 'pyperclip >= 1.5.27', 'colorama']
-=======
-INSTALL_REQUIRES = ['pyparsing >= 2.1.0', 'pyperclip >= 1.5.27']
->>>>>>> 01e43418
 
 EXTRAS_REQUIRE = {
     # Windows also requires pyreadline to ensure tab completion works
